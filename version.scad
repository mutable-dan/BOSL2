//////////////////////////////////////////////////////////////////////
// LibFile: version.scad
//   File that provides functions to manage versioning.
// Includes:
//   include <BOSL2/std.scad>
//////////////////////////////////////////////////////////////////////


<<<<<<< HEAD
BOSL_VERSION = [2,0,595];
=======
BOSL_VERSION = [2,0,600];
>>>>>>> b1ab140e


// Section: BOSL Library Version Functions


// Function: bosl_version()
// Usage:
//   ver = bosl_version();
// Description:
//   Returns a list with three integer elements, [MAJOR,MINOR,REV],
//   representing the Major, Minor, and Build Revision numbers.
//   For example, version 2.1.43 will be returned as `[2,1,43]`.
function bosl_version() = BOSL_VERSION;


// Function: bosl_version_num()
// Usage:
//   ver = bosl_version_num();
// Description:
//   Returns a floating point number of the version, formatted like M.mmrrrr where M is the major version number,
//   each m is a zero-padded digit of the minor version number, and each r is a zero-padded digit of the build
//   revision number.  For example, version 2.1.43 will be returned as `2.010043`.
function bosl_version_num() = version_to_num(BOSL_VERSION);


// Function: bosl_version_str()
// Usage:
//   ver = bosl_version_str();
// Description:
//   Returns a string of the version, formatted like "MAJOR.MINOR.REV".
//   For example, version 2.1.43 will be returned as `"2.1.43"`.
function bosl_version_str() = version_to_str(BOSL_VERSION);


// Module: bosl_required()
// Usage:
//   bosl_required(x);
// Description:
//   Given a version as a list, number, or string, asserts that the currently installed BOSL library is at least the given version.
module bosl_required(target) {
    no_children($children);
    assert(
        version_cmp(bosl_version(), target) >= 0,
        str(
            "BOSL ", bosl_version_str(), " is installed, but BOSL ",
            version_to_str(target), " or better is required."  
        )
    );
}


// Section: Generic Version Functions

function _version_split_str(x, _i=0, _out=[], _num=0) =
    _i>=len(x)? concat(_out,[_num]) :
    let(
        cval = ord(x[_i]) - ord("0"),
        numend = cval<0 || cval>9,
        _out = numend? concat(_out, [_num]) : _out,
        _num = numend? 0 : (10*_num + cval)
    )
    _version_split_str(x, _i=_i+1, _out=_out, _num=_num);


// Function: version_to_list()
// Usage:
//   ver = version_to_list(x);
// Description:
//   Given a version string, number, or list, returns the list of version integers [MAJOR,MINOR,REVISION].
// Example:
//   v1 = version_to_list("2.1.43");  // Returns: [2,1,43]
//   v2 = version_to_list(2.120234);  // Returns: [2,12,234]
//   v3 = version_to_list([2,3,4]);   // Returns: [2,3,4]
//   v4 = version_to_list([2,3,4,5]); // Returns: [2,3,4]
function version_to_list(x) =
    is_list(x)? [default(x[0],0), default(x[1],0), default(x[2],0)] :
    is_string(x)? _version_split_str(x) :
    is_num(x)? [floor(x), floor(x*100%100), floor(x*1000000%10000+0.5)] :
    assert(is_num(x) || is_vector(x) || is_string(x)) 0;


// Function: version_to_str()
// Usage:
//   str = version_to_str(x);
// Description:
//   Takes a version string, number, or list, and returns the properly formatter version string for it.
// Example:
//   v1 = version_to_str([2,1,43]);  // Returns: "2.1.43"
//   v2 = version_to_str(2.010043);  // Returns: "2.1.43"
//   v3 = version_to_str(2.340789);  // Returns: "2.34.789"
//   v4 = version_to_str("2.3.89");  // Returns: "2.3.89"
function version_to_str(x) =
    let(x = version_to_list(x))
    str(x[0],".",x[1],".",x[2]);


// Function: version_to_num()
// Usage:
//   str = version_to_num(x);
// Description:
//   Takes a version string, number, or list, and returns the properly formatter version number for it.
// Example:
//   v1 = version_to_num([2,1,43]);   // Returns: 2.010043
//   v2 = version_to_num([2,34,567]); // Returns: 2.340567
//   v3 = version_to_num(2.120567);   // Returns: 2.120567
//   v4 = version_to_num("2.6.79");   // Returns: 2.060079
function version_to_num(x) =
    let(x = version_to_list(x))
    (x[0]*1000000 + x[1]*10000 + x[2])/1000000;


// Function: version_cmp()
// Usage:
//   cmp = version_cmp(a,b);
// Description:
//   Given a pair of versions, in any combination of string, integer, or list, compares them, and returns the relative value of them.
//   Returns an integer <0 if a<b.  Returns 0 if a==b.  Returns an integer >0 if a>b.
// Example:
//   cmp1 = version_cmp(2.010034, "2.1.33");  // Returns: >0
//   cmp2 = version_cmp(2.010034, "2.1.34");  // Returns: 0
//   cmp3 = version_cmp(2.010034, "2.1.35");  // Returns: <0
function version_cmp(a,b) =
    let(
        a = version_to_list(a),
        b = version_to_list(b),
        cmps = [for (i=[0:1:2]) if(a[i]!=b[i]) a[i]-b[i]]
    ) cmps==[]? 0 : cmps[0];


// vim: expandtab tabstop=4 shiftwidth=4 softtabstop=4 nowrap<|MERGE_RESOLUTION|>--- conflicted
+++ resolved
@@ -6,11 +6,7 @@
 //////////////////////////////////////////////////////////////////////
 
 
-<<<<<<< HEAD
-BOSL_VERSION = [2,0,595];
-=======
 BOSL_VERSION = [2,0,600];
->>>>>>> b1ab140e
 
 
 // Section: BOSL Library Version Functions
